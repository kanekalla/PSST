--- conflicted
+++ resolved
@@ -122,17 +122,13 @@
 echo "Aligning SRA datasets onto the SNPs..."
 MBO_DIR=${DIR}/mbo # We will store the .mbo files here
 mkdir -p ${MBO_DIR} # Create the directory if it doesn't exist yet
-<<<<<<< HEAD
-${SRC}/magicblast.sh ${SRA_ACC} snp_flanks ${MBO_DIR} ${THREADS} ${PROCS}
-=======
 
 # Either run Magic-BLAST on list of SRA accessions or on the single FASTQ file
 if [ -n "${SRA_ACC}" ]; then
-    ${SRC}/magicblast_sra.sh ${SRA_ACC} snps_flanks ${MBO_DIR} ${THREADS} ${PROCS}
+    ${SRC}/magicblast_sra.sh ${SRA_ACC} snp_flanks ${MBO_DIR} ${THREADS} ${PROCS}
 else
     ${SRC}/magicblast_fastq.sh ${FASTQ} snp_flanks ${MBO_DIR} ${THREADS}
 fi
->>>>>>> 9bf784b1
 
 ## Call variants in the SRA datasets
 echo "Calling SNPs..."
