# PSST
<<<<<<< HEAD
Polygenic SNP Search Tool Version 1.0
=======
Polygenic SNP Search Tool Version 1.1
>>>>>>> 54351a96

## Graphical Overview

![Workflow](/media/Polygenic_SNP_Search_Tool.png?raw=true "Workflow.png")

## Overview:

The Polygenic SNP Search Tool is an open-source pipeline that **identifies multiple SNPs that are associated with diseases**; including SNPs that modify the *penetrance* of other SNPs. This pipeline identifies:
* Asserted pathogenic SNPs
* Genome-wide Association Studies (GWAS) identified SNPs
, crossed with database and datasets such as ClinVar, SRA, and GEO, and then constructs a report describing multiple genetic variants associated with diseases.


## Usage:

The main script `psst.sh` accepts as input SRA (accession prefix `SRR`) and SNP (accession prefix `rs`) accessions where, in the files containing the accessions, each line corresponds to a unique accessions.
This script will then output a TSV file describing which SNPs are contained in the SRA datasets.

The `psst.sh` subpipeline is as follows:

1. Extracts flanking sequences for the SNP accessions and creates a FASTA file containing these flanking sequences. 

2. Uses `makeblastdb` to generate a BLAST database for the SNP flanking sequences.

3. Runs Magic-BLAST on each phenotype-associated SRA dataset and the SNP flanking sequence BLAST database.

4. From the Magic-BLAST alignments, determines which SNPs are contained in the SRA datasets using a statistical heuristic.

See the file `breast-ovarian_cancer.tsv` for an example output file.

## Disease Clustering:

Grouping different disease types through the ClinVar database in various categories such as assorted metabolic diseases and breast cancer to see the relationship among human variations and phenotypes. 

1. Diseases were manually found exploring through the ClinVar dataset. 

2. Performed an online search to crosscheck whether the diseases that came up were metabolic or cancer related. 

3. Those that were not a match were eliminated while the correct diseases were moved into another file. <|MERGE_RESOLUTION|>--- conflicted
+++ resolved
@@ -1,9 +1,5 @@
 # PSST
-<<<<<<< HEAD
-Polygenic SNP Search Tool Version 1.0
-=======
-Polygenic SNP Search Tool Version 1.1
->>>>>>> 54351a96
+Polygenic SNP Search Tool Version 2.0
 
 ## Graphical Overview
 
@@ -19,7 +15,7 @@
 
 ## Usage:
 
-The main script `psst.sh` accepts as input SRA (accession prefix `SRR`) and SNP (accession prefix `rs`) accessions where, in the files containing the accessions, each line corresponds to a unique accessions.
+The main script `psst.sh` accepts as input a text file where each line corresponds to a unique SNP rs-accessions and either another text file containing unique SRA accessions or a FASTQ file.
 This script will then output a TSV file describing which SNPs are contained in the SRA datasets.
 
 The `psst.sh` subpipeline is as follows:
