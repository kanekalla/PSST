--- conflicted
+++ resolved
@@ -111,63 +111,6 @@
                 var_info[accession] = {'start':start,'stop':stop,'length':length}
     return var_info
 
-<<<<<<< HEAD
-    def call_variants(var_freq):
-        '''
-        Determines which variants exist in a given SRA dataset given the number of reads that do and do not contain
-        the var
-        Inputs
-        - var_freq: a dict where the keys are SNP accessions and the values are dicts which contain the frequency of
-                reads that do and reads that do not contain the SNP
-        Outputs
-        - variants: a list which contains the SNP accessions of those SNPs which exist in the SRA dataset
-        '''
-        variants = {'heterozygous':[],'homozygous':[]}
-        for var_acc in var_freq:
-            frequencies = var_freq[var_acc]
-            true = frequencies['true']
-            false = frequencies['false']
-            try:
-                percentage = true/(true+false)
-                if percentage > 0.8: # For now, we use this simple heuristic.
-                    variants['homozygous'].append(var_acc)
-                elif percentage > 0.3:
-                    variants['heterozygous'].append(var_acc)
-                    
-                def display_variants():
-                    '''
-                    Displays related variants into graph
-                    by grouping variants into two distinct categories
-                    homozygous and heterozygous
-                    
-                    Outputs
-                    - Graphed nodes connected by edges
-                    for similar homozygous and heterozygous
-                    variants
-                    
-                    '''
-                    if var_acc in variants['homozygous']:
-                        G = nx.Graph()
-                        G.add_edge('{}'.format(var_acc),'{}'.format(var_acc))
-                        nx.draw(G, with_labels=True)
-                        plt.draw()
-                        plt.show()
-                    
-                    if var_acc in variants['heterozygous']:
-                        G = nx.Graph()
-                        G.add_edge('{}'.format(var_acc),'{}'.format(var_acc))
-                        nx.draw(G, with_labels=True)
-                        plt.draw()
-                        plt.show()
-
-                    else:
-                        "No variant found"
-                display_variants()
-
-            except ZeroDivisionError: # We ignore division errors because they correspond to no mapped reads
-                pass
-        return variants
-=======
 def call_variants(var_freq):
     '''
     Determines which variants exist in a given SRA dataset given the number of reads that do and do not contain
@@ -190,10 +133,39 @@
                 variants['homozygous'].append(var_acc)
             elif percentage > 0.3:
                 variants['heterozygous'].append(var_acc)
+            
+            def display_variants():
+                '''
+                Displays related variants into graph
+                by grouping variants into two distinct categories
+                homozygous and heterozygous
+      
+                Outputs
+                - Graphed nodes connected by edges
+                for similar homozygous and heterozygous
+                variants
+                '''
+                if var_acc in variants['homozygous']:
+                    G = nx.Graph()
+                    G.add_edge('{}'.format(var_acc),'{}'.format(var_acc))
+                    nx.draw(G, with_labels=True)
+                    plt.draw()
+                    plt.show()
+                 
+                if var_acc in variants['heterozygous']:
+                    G = nx.Graph()
+                    G.add_edge('{}'.format(var_acc),'{}'.format(var_acc))
+                    nx.draw(G, with_labels=True)
+                    plt.draw()
+                    plt.show()
+
+                else:
+                    "No variant found"
+          
+                display_variants()
         except ZeroDivisionError: # We ignore division errors because they correspond to no mapped reads
             pass
     return variants
->>>>>>> 9d159675
 
 def call_sra_variants(alignments_and_info):
     '''
@@ -341,14 +313,9 @@
                      + "             using a heuristic."
     usage_message = "Usage: %s\n[-h (help and usage)]\n[-m <directory containing .mbo files>]\n" % (sys.argv[0]) \
                       + "[-v <path to variant info file>]\n[-f <path to the reference FASTA file>]\n"\
-<<<<<<< HEAD
-                      + "[-o <output path for TSV file>]\n[-t <unit tests>]"
-    options = "hm:v:f:o:t"
-=======
                       + "[-o <output path for TSV file>]\n[-p <num of threads>]\n[-t <unit tests>]"
     options = "htm:v:f:o:p:"
 
->>>>>>> 9d159675
     try:
         opts,args = getopt.getopt(sys.argv[1:],options)
     except getopt.GetoptError:
@@ -404,13 +371,6 @@
         sys.exit(1)
 
     var_info = get_var_info(var_info_path)
-<<<<<<< HEAD
-    variants = get_sra_variants(sra_alignments,var_info)
-    create_tsv(variants,output_path)
-    matrix = create_variant_matrix(variants)
-
-print(call_variants({ 'rs0001' : { 'true': 10, 'false': 20 }, 'rs2001' : {'true': 1000, 'false': 17}, 'rs2071' : {'true': 1000, 'false': 17},  'rs4300' : { 'true': 10, 'false': 20 } }))
-=======
     accession_map = get_accession_map(fasta_path)
     paths = get_mbo_paths(mbo_directory)
 
@@ -436,5 +396,4 @@
     called_variants = combine_list_of_dicts(variants_pool)
 
     create_tsv(called_variants,output_path)
-    matrix = create_variant_matrix(called_variants)
->>>>>>> 9d159675
+    matrix = create_variant_matrix(called_variants)